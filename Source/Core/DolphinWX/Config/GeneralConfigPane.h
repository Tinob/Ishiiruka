--- conflicted
+++ resolved
@@ -25,13 +25,12 @@
 
   void OnDualCoreCheckBoxChanged(wxCommandEvent&);
   void OnCheatCheckBoxChanged(wxCommandEvent&);
-<<<<<<< HEAD
+  void OnSaveCheckBoxChanged(wxCommandEvent&);
+
 #ifdef USE_DISCORD_PRESENCE
   void OnDiscordPresenceCheckBoxChanged(wxCommandEvent&);
 #endif
-=======
-  void OnSaveCheckBoxChanged(wxCommandEvent&);
->>>>>>> b3d83491
+
   void OnThrottlerChoiceChanged(wxCommandEvent&);
   void OnCPUEngineRadioBoxChanged(wxCommandEvent&);
   void OnAnalyticsCheckBoxChanged(wxCommandEvent&);
@@ -42,13 +41,11 @@
 
   wxCheckBox* m_dual_core_checkbox;
   wxCheckBox* m_cheats_checkbox;
-<<<<<<< HEAD
+  wxCheckBox* m_save_checkbox;
+
 #ifdef USE_DISCORD_PRESENCE
   wxCheckBox* m_discord_presence_checkbox;
 #endif
-=======
-  wxCheckBox* m_save_checkbox;
->>>>>>> b3d83491
 
   wxCheckBox* m_analytics_checkbox;
   wxButton* m_analytics_new_id;
